
<<<<<<< HEAD
const { app, BrowserWindow } = require('electron');
const path = require('path');
const isDev = require('electron-is-dev');
=======
import { app, BrowserWindow } from 'electron';
import * as path from 'path';
import isDev from 'electron-is-dev';
import { fileURLToPath } from 'url';

const __filename = fileURLToPath(import.meta.url);
const __dirname = path.dirname(__filename);
>>>>>>> a90e9237

// Import error handling and logging
const { initDatabase } = require('./services/initDatabase');
const { Logger, LogLevel } = require('../shared/utils/logger');
const { ErrorHandler } = require('./error/ErrorHandler');
const { ErrorMonitoring } = require('./error/ErrorMonitoring');
const { initCoreIpcHandlers } = require('./ipc/ipcHandler');
const { initEntityIpcHandlers } = require('./ipc/initEntityIpcHandlers');

// Configure global logger
const logLevel = isDev ? LogLevel.DEBUG : LogLevel.INFO;
Logger.getInstance({
  minLevel: logLevel,
  logToConsole: true,
  logToFile: true
});

// Create module logger
const logger = Logger.getInstance();

// Global reference to mainWindow to prevent garbage collection
let mainWindow: BrowserWindow | null = null;

/**
 * Initialize the application
 */
async function initApp() {
  try {
    // Initialize error handling
    ErrorHandler.init();
    ErrorMonitoring.getInstance();
    logger.info('Application starting', {
      version: app.getVersion(),
      isDev,
      platform: process.platform,
      arch: process.arch,
      nodeVersion: process.versions.node,
      electronVersion: process.versions.electron
    });
    
    // Initialize core IPC handlers
    initCoreIpcHandlers();
    // Initialize entity IPC handlers
    initEntityIpcHandlers();
    
    // Initialize database (wrapped in error handler)
    await initDatabase().catch((error: Error) => {
      logger.error('Failed to initialize database', error);
      ErrorHandler.handleError(error);
    });
    
    // Application is ready to create windows
    await createWindow();
  } catch (error) {
    logger.fatal('Failed to initialize application', error);
    ErrorHandler.handleError(error as Error);
    app.quit();
  }
}

/**
 * Create the main application window
 */
async function createWindow() {
  logger.info('Creating main window');
  
  // Create the browser window
  mainWindow = new BrowserWindow({
    width: 1200,
    height: 800,
    webPreferences: {
      contextIsolation: true,
      nodeIntegration: false,
      preload: path.join(__dirname, 'preload.js')
    },
    show: false, // Don't show until ready-to-show
  });

  if (!mainWindow) {
    throw new Error('Failed to create browser window');
  }

  // Handle window creation errors
  mainWindow.webContents.on('did-fail-load', (event, errorCode: number, errorDescription: string) => {
    logger.error('Window failed to load', { errorCode, errorDescription });
    if (mainWindow) {
      mainWindow.webContents.openDevTools();
      mainWindow.webContents.reload();
    }
  });

  // Show window when ready
  mainWindow.once('ready-to-show', () => {
    if (mainWindow) {
      mainWindow.show();
      logger.info('Main window ready and shown');
    }
  });

  // Load the index.html from React dev server or the built file
  const startURL = isDev 
    ? 'http://localhost:3000' 
  : `file://${path.join(__dirname, '../renderer/index.html')}`;
  
  try {
    if (mainWindow) {
      await mainWindow.loadURL(startURL);
      logger.info(`Loaded URL: ${startURL}`);
      
      // Open DevTools if in development
      if (isDev) {
        mainWindow.webContents.openDevTools();
        logger.debug('Opened DevTools in development mode');
      }
    }
  } catch (error) {
    logger.error('Failed to load application URL', error);
    ErrorHandler.handleError(error instanceof Error ? error : new Error(String(error)));
  }

  // Handle window closed event
  mainWindow.on('closed', () => {
    logger.info('Main window closed');
    mainWindow = null;
  });
}

// This method will be called when Electron has finished
// initialization and is ready to create browser windows.
app.on('ready', () => {
  // Wait a moment to allow logging and error handling to initialize
  setTimeout(initApp, 100);
});

// Quit when all windows are closed.
app.on('window-all-closed', () => {
  logger.info('All windows closed');
  // On macOS it is common for applications to stay open until closed with Cmd + Q
  if (process.platform !== 'darwin') {
    app.quit();
  }
});

app.on('activate', () => {
  logger.info('App activated');
  // On macOS it's common to re-create a window when the dock icon is clicked
  if (mainWindow === null) {
    createWindow();
  }
});

// Log app quit
app.on('quit', () => {
  logger.info('Application quitting');
});

// Handle unhandled promise rejections
process.on('unhandledRejection', (reason, promise) => {
  logger.error('Unhandled promise rejection', { reason, promise });
  ErrorHandler.handleError(reason instanceof Error ? reason : new Error(String(reason)) as Error);
});<|MERGE_RESOLUTION|>--- conflicted
+++ resolved
@@ -1,9 +1,8 @@
 
-<<<<<<< HEAD
 const { app, BrowserWindow } = require('electron');
 const path = require('path');
 const isDev = require('electron-is-dev');
-=======
+
 import { app, BrowserWindow } from 'electron';
 import * as path from 'path';
 import isDev from 'electron-is-dev';
@@ -11,7 +10,6 @@
 
 const __filename = fileURLToPath(import.meta.url);
 const __dirname = path.dirname(__filename);
->>>>>>> a90e9237
 
 // Import error handling and logging
 const { initDatabase } = require('./services/initDatabase');
